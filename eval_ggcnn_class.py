import argparse
import logging

import matplotlib.pyplot as plt
import torch.utils.data

from models.common import post_process_output
from utils.data import get_dataset
from utils.dataset_processing import evaluation, grasp

logging.basicConfig(level=logging.INFO)

def parse_args():
	parser = argparse.ArgumentParser(description='Evaluate GG-CNN')

	# Network
	parser.add_argument('--network', type=str, help='Path to saved network to evaluate')

	# Dataset & Data & Training
	parser.add_argument('--dataset', type=str, help='Dataset Name ("cornell" or "jaquard" or "cornell_coco)')
	parser.add_argument('--dataset-path', type=str, help='Path to dataset')
	parser.add_argument('--json', type=str, help='Path to image classifications', default='annotations/coco.json')
	parser.add_argument('--annotation-path', type=str, help='Directory to object classes', default='annotations/objects.txt')
	parser.add_argument('--use-depth', type=int, default=1, help='Use Depth image for evaluation (1/0)')
	parser.add_argument('--use-rgb', type=int, default=0, help='Use RGB image for evaluation (0/1)')
	parser.add_argument('--augment', action='store_true', help='Whether data augmentation should be applied')
	parser.add_argument('--split', type=float, default=0.9, help='Fraction of data for training (remainder is validation)')
	parser.add_argument('--ds-rotate', type=float, default=0.0,
						help='Shift the start point of the dataset to use a different test/train split')
	parser.add_argument('--num-workers', type=int, default=8, help='Dataset workers')

	parser.add_argument('--n-grasps', type=int, default=1, help='Number of grasps to consider per image')
	parser.add_argument('--iou-eval', action='store_true', help='Compute success based on IoU metric.')
	parser.add_argument('--jacquard-output', action='store_true', help='Jacquard-dataset style output')
	parser.add_argument('--vis', action='store_true', help='Visualise the network output')
	parser.add_argument('--classify', action='store_true', help='Classify outputs')

	args = parser.parse_args()

	if args.dataset == 'cornell_coco' and args.json == None:
		raise ValueError('--must include an annotation file if using classification network')
	if args.jacquard_output and args.dataset != 'jacquard':
		raise ValueError('--jacquard-output can only be used with the --dataset jacquard option.')
	if args.jacquard_output and args.augment:
		raise ValueError('--jacquard-output can not be used with data augmentation.')

	return args


if __name__ == '__main__':
	args = parse_args()

	classes = None

	# Load Network
	net = torch.load(args.network)
	device = torch.device('cuda:0' if torch.cuda.is_available() else 'cpu')

	# Load Dataset
	logging.info('Loading {} Dataset...'.format(args.dataset.title()))
	Dataset = get_dataset(args.dataset)

	if args.dataset == 'cornell_coco':
		from sklearn.metrics import confusion_matrix
		test_dataset = Dataset(args.dataset_path, json=args.json, start=args.split, end=1.0,
							include_rgb=args.use_rgb, include_depth=args.use_depth)
		classes = test_dataset.nms

	elif args.dataset == 'cornell' or 'jacquard':
		test_dataset = Dataset(args.dataset_path, start=args.split, end=1.0, ds_rotate=args.ds_rotate,
							random_rotate=args.augment, random_zoom=args.augment,
							include_depth=args.use_depth, include_rgb=args.use_rgb)
	test_data = torch.utils.data.DataLoader(
		test_dataset,
		batch_size=1,
		shuffle=False,
		num_workers=args.num_workers
	)
	logging.info('Done')

	graspresults = {'correct': 0, 'failed': 0}
	classresults = {'correct': 0, 'failed': 0}
	predicted = []
	gt = []

	if args.jacquard_output:
		jo_fn = args.network + '_jacquard_output.txt'
		with open(jo_fn, 'w') as f:
			pass

	with torch.no_grad():
		for idx, (x, y, didx, rot, zoom) in enumerate(test_data):

			logging.info('Processing {}/{}'.format(idx+1, len(test_data)))
			xc = x.to(device)
			yc = [yi.to(device) for yi in y]
			lossd = net.compute_loss(xc, yc)

			q_img, ang_img, width_img = post_process_output(lossd['pred']['pos'], lossd['pred']['cos'],
														lossd['pred']['sin'], lossd['pred']['width'])

			if args.classify:
				from sklearn.metrics import confusion_matrix, precision_recall_fscore_support
				#test classification
				_, class_pred = torch.max(lossd['pred']['class'], 1)
<<<<<<< HEAD
				pred = class_pred.item()
				label = y[-1].item()
				if pred == label:
					classresults['correct'] += 1
				else:
					classresults['failed'] += 1
				predicted.append(pred)
				gt.append(label)
				# import ipdb; ipdb.set_trace()
=======
				predicted = class_pred.item()
				label = y[-1].item()
				print(predicted, label)
				if predicted == label:
					classresults['correct'] += 1
				else:
					classresults['failed'] += 1
				cm = confusion_matrix(predicted, label, classes)
>>>>>>> 81edb502

			if args.iou_eval:
				s = evaluation.calculate_iou_match(q_img, ang_img, test_data.dataset.get_gtbb(didx, rot, zoom),
												   no_grasps=args.n_grasps,
												   grasp_width=width_img,
												   )
				if s:
					graspresults['correct'] += 1
				else:
					graspresults['failed'] += 1
<<<<<<< HEAD

=======
>>>>>>> 81edb502

			if args.jacquard_output:
				grasps = grasp.detect_grasps(q_img, ang_img, width_img=width_img, no_grasps=1)
				with open(jo_fn, 'a') as f:
					for g in grasps:
						f.write(test_data.dataset.get_jname(didx) + '\n')
						f.write(g.to_jacquard(scale=1024 / 300) + '\n')

			if args.vis:
				evaluation.plot_output(test_data.dataset.get_rgb(didx, rot, zoom, normalise=False),
									   test_data.dataset.get_depth(didx,rot, zoom), q_img,
									   ang_img, no_grasps=args.n_grasps, grasp_width_img=width_img)

	if args.classify:
		logging.info('Class Results: %d/%d = %f' % (classresults['correct'],
							  classresults['correct'] + classresults['failed'],
							  classresults['correct'] / (classresults['correct'] + graspresults['failed'])))
		# import ipdb; ipdb.set_trace()
		cm = confusion_matrix(gt, predicted, labels=list(range(0,70)))
		# if args.vis:
		fig = plt.figure()
		ax = fig.add_subplot(111)
		cax = ax.matshow(cm)
		plt.title('Confusion matrix')
		fig.colorbar(cax)
		# import numpy as np
		# values, counts = np.unique(gt, return_counts=True)
		# values1, counts1 = np.unique(predicted, return_counts=True)
		# print(values, counts)
		# print(values1, counts1)
		# ax.set_xticklabels([''] + classes)
		# ax.set_yticklabels([''] + classes)
		plt.xlabel('Predicted')
		plt.ylabel('True')
		plt.show()


	if args.iou_eval:
		logging.info('IOU Results: %d/%d = %f' % (graspresults['correct'],
							  graspresults['correct'] + graspresults['failed'],
							  graspresults['correct'] / (graspresults['correct'] + graspresults['failed'])))

	if args.jacquard_output:
		logging.info('Jacquard output saved to {}'.format(jo_fn))<|MERGE_RESOLUTION|>--- conflicted
+++ resolved
@@ -103,7 +103,6 @@
 				from sklearn.metrics import confusion_matrix, precision_recall_fscore_support
 				#test classification
 				_, class_pred = torch.max(lossd['pred']['class'], 1)
-<<<<<<< HEAD
 				pred = class_pred.item()
 				label = y[-1].item()
 				if pred == label:
@@ -113,16 +112,6 @@
 				predicted.append(pred)
 				gt.append(label)
 				# import ipdb; ipdb.set_trace()
-=======
-				predicted = class_pred.item()
-				label = y[-1].item()
-				print(predicted, label)
-				if predicted == label:
-					classresults['correct'] += 1
-				else:
-					classresults['failed'] += 1
-				cm = confusion_matrix(predicted, label, classes)
->>>>>>> 81edb502
 
 			if args.iou_eval:
 				s = evaluation.calculate_iou_match(q_img, ang_img, test_data.dataset.get_gtbb(didx, rot, zoom),
@@ -133,10 +122,6 @@
 					graspresults['correct'] += 1
 				else:
 					graspresults['failed'] += 1
-<<<<<<< HEAD
-
-=======
->>>>>>> 81edb502
 
 			if args.jacquard_output:
 				grasps = grasp.detect_grasps(q_img, ang_img, width_img=width_img, no_grasps=1)
